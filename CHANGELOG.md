--- conflicted
+++ resolved
@@ -13,11 +13,8 @@
 
 ### Fixed
 
-<<<<<<< HEAD
-- Concatenate more than two lines of maximum length in build diagnostics ([#???](https://github.com/latex-lsp/texlab/pull/???))
-=======
+- Concatenate more than two lines of maximum length in build diagnostics ([#842](https://github.com/latex-lsp/texlab/pull/842))
 - Apply the correct range of references to labels when renaming ([#841](https://github.com/latex-lsp/texlab/issues/841))
->>>>>>> ca4a94f2
 
 ## [5.1.0] - 2023-01-21
 
