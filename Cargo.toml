--- conflicted
+++ resolved
@@ -38,14 +38,6 @@
 image = "0.23"
 itertools = "0.8"
 jsonrpc-derive = { path = "crates/jsonrpc_derive" }
-<<<<<<< HEAD
-log = "0.4.6"
-once_cell = "1.3.1"
-path-clean = "0.1.0"
-regex = "1.3.6"
-serde = { version = "1.0.104", features = ["derive", "rc"] }
-serde_json = "1.0.51"
-=======
 lalrpop-util = "0.18"
 log = "0.4"
 lsp-types = "0.73.0"
@@ -56,7 +48,6 @@
 regex = "1.3"
 serde = { version = "1.0", features = ["derive", "rc"] }
 serde_json = "1.0"
->>>>>>> f223294f
 serde_repr = "0.1"
 stderrlog = "0.4"
 tempfile = "3.1"
